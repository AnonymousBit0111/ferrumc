# FerrumC Project workspace
#
# Layout of this file:
# - Members of the workspace.
# - Profile compilation settings.
# - Workspace lints
# - Workspace dependencies.

[workspace]
resolver = "2"

#================= Members =================#
members = [
    "src/bin",
    "src/lib/core",
    "src/lib/ecs",
    "src/lib/events",
    "src/lib/net",
    "src/lib/net/encryption",
    "src/lib/net/packets",
    "src/lib/plugins",
    "src/lib/storage",
    "src/lib/utils",
    "src/lib/utils/logging",
    "src/lib/utils/profiling",
    "src/lib/world",
    "src/lib/derive_macros",
    "src/lib/adapters/nbt", "src/lib/adapters/mca",
]

#================== Lints ==================#
[workspace.lints.rust]
unsafe_code = "deny"
unused_unsafe = "deny"
#unsafe_op_in_unsafe_fn = "deny"
#unused_crate_dependencies = "deny"
unused_import_braces = "deny"
unused_lifetimes = "deny"
keyword_idents_2018 = "deny"
keyword_idents_2024 = "deny"
missing_abi = "deny"
future_incompatible = { level = "deny", priority = -1 }

[workspace.lints.clippy]
borrow_as_ptr = "deny"
case_sensitive_file_extension_comparisons = "deny"
cast_lossless = "deny"
cast_ptr_alignment = "deny"
match_bool = "deny"
mut_mut = "deny"
wildcard_dependencies = "deny"
redundant_type_annotations = "deny"
infinite_loop = "deny"

#================= Profile =================#
[profile.release]
lto = true
strip = "none"
codegen-units = 1
opt-level = 3

[profile.dev]
lto = false
opt-level = 1
split-debuginfo = "unpacked"

#=============== Dependencies ==============#
[workspace.dependencies]
# Workspace members
ferrumc-core = { path = "src/lib/core" }
ferrumc-ecs = { path = "src/lib/ecs" }
ferrumc-events = { path = "src/lib/events" }
ferrumc-net = { path = "src/lib/net" }
ferrumc-net-encryption = { path = "src/lib/net/encryption" }
ferrumc-net-packets = { path = "src/lib/net/packets" }
ferrumc-plugins = { path = "src/lib/plugins" }
ferrumc-storage = { path = "src/lib/storage" }
ferrumc-utils = { path = "src/lib/utils" }
ferrumc-profiling = { path = "src/lib/utils/profiling" }
ferrumc-logging = { path = "src/lib/utils/logging" }
ferrumc-config = { path = "src/lib/utils/config" }
ferrumc-macros = { path = "src/lib/derive_macros" }
ferrumc-world = { path = "src/lib/world" }
ferrumc-nbt = { path = "src/lib/adapters/nbt" }


# Asynchronous
tokio = { version = "1.40.0", features = ["full"] }
futures = "0.3.30"

# Logging
tracing = "0.1.40"
tracing-subscriber = { version = "0.3.18", features = ["env-filter"] }
log = "0.4.22"

# Concurrency/Parallelism
parking_lot = "0.12.3"
rayon = "1.10.0"
crossbeam = "0.8.4"

# Network

# Error handling
thiserror = "1.0.63"

# Cryptography
rsa = "0.9.6"
rand = "0.9.0-alpha.2"

# Encoding/Serialization
serde = "1.0.210"
serde_json = "1.0.128"
serde_derive = "1.0.210"
serde_yaml = "0.9.33"

# Data types
hashbrown = "0.14.5"
tinyvec = "1.8.0"
dashmap = "6.1.0"

# Macros
lazy_static = "1.5.0"
quote = "1.0.37"
syn = "2.0.77"

<<<<<<< HEAD
# plugins
extism = "1.6.0"

# Magic
ctor = "0.2.8"
=======
# Magic ("life-before-main" initialization, __attribute__((constructor)))
ctor = "0.2.8"

# Compression/Decompression
libflate = "2.1.0"


# Benchmarking
criterion = { version = "0.5.1", features = ["html_reports"] }
>>>>>>> e754dbcc
<|MERGE_RESOLUTION|>--- conflicted
+++ resolved
@@ -123,14 +123,10 @@
 quote = "1.0.37"
 syn = "2.0.77"
 
-<<<<<<< HEAD
 # plugins
 extism = "1.6.0"
 
 # Magic
-ctor = "0.2.8"
-=======
-# Magic ("life-before-main" initialization, __attribute__((constructor)))
 ctor = "0.2.8"
 
 # Compression/Decompression
@@ -138,5 +134,4 @@
 
 
 # Benchmarking
-criterion = { version = "0.5.1", features = ["html_reports"] }
->>>>>>> e754dbcc
+criterion = { version = "0.5.1", features = ["html_reports"] }