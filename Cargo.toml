[package]
name = "ferrumc"
version = "0.1.1"
edition = "2021"
build = "build/build.rs"

# See more keys and their definitions at https://doc.rust-lang.org/cargo/reference/manifest.html

[dependencies]
# Async
tokio = { version = "1.40", features = ["full", "tracing"] }
futures = "0.3.30"
async-trait = "0.1"

# Multi-threading
parking_lot = "0.12.3"

# Error handling
anyhow = "1.0.89"
thiserror = "1.0.61"

# Logging
tracing = "0.1.40"
tracing-subscriber = "0.3.18"
console-subscriber = "0.4.0"

# Serialization / Deserialization
serde = { version = "1.0", features = ["derive"] }
serde_derive = "1.0"
serde_json = "1.0.119"
toml = "0.8.14"
flexbuffers = "2.0.0"
bincode = "2.0.0-rc.3"

# Configuration
config = "0.14.0"
lazy_static = "1.5.0"

# NBT and Anvil
fastnbt = "2.5.0"
fastanvil = "0.31.0"
simdnbt = { path = "src/crates/yoinked/simdnbt/simdnbt" }
simdnbt-derive = { path = "src/crates/yoinked/simdnbt/simdnbt-derive" }

# Binary
byteorder = "1.5.0"
uuid = { version = "1.9.1", features = ["v4", "v3", "v5"] }

# Compression
include-flate = "0.3.0"
<<<<<<< HEAD
flate2 = { version = "1.0.33", features = ["zlib"] }
=======
flate2 = "1.0"
>>>>>>> f4275798
bzip2 = "0.4.4"
lz4_flex = "0.11.3"
zstd = "0.13.2"

# OS
which = "6.0.3"

# Custom crates
ferrumc_macros = { path = "src/crates/ferrumc_macros" }
ferrumc_codec = { path = "src/crates/ferurmc_codec" }
nbt-lib = { path = 'src/crates/nbt-workspace/nbt-lib', features = ["derive"] }

# Database
moka = { version = "0.12.8", features = ["future"] }
heed = "0.20.5"

# Misc
dashmap = "6.1"
hashbrown = { version = "0.14.5", features = ["serde"] }
rand = "0.9.0-alpha.1"
base64 = "0.22.1"
rayon = "1.10.0"
macro_rules_attribute = "0.2.0"
deepsize = "0.2.0"
deepsize_derive = "0.1.2"

# CLI
clap = { version = "4.5" }
clap_derive = "4.5"
indicatif = "0.17.8"
num_cpus = "1.16.0"

# Compile Time Reflections (?)
inventory = "0.3.15"


# Set the cache to the highest level for development
[profile.dev.package.moka]
opt-level = 3

[lib]
name = "ferrumc"
path = "src/lib.rs"

[[bin]]
name = "ferrumc"
path = "src/main.rs"

[build-dependencies]
# Build
winres = "0.1.12"

[dev-dependencies]
# Benches
criterion = { version = "0.5.1", features = ["html_reports"] }

[[bench]]
name = "benches"
harness = false
path = "./src/benches/bench_nbt_ser_de.rs"<|MERGE_RESOLUTION|>--- conflicted
+++ resolved
@@ -48,11 +48,7 @@
 
 # Compression
 include-flate = "0.3.0"
-<<<<<<< HEAD
 flate2 = { version = "1.0.33", features = ["zlib"] }
-=======
-flate2 = "1.0"
->>>>>>> f4275798
 bzip2 = "0.4.4"
 lz4_flex = "0.11.3"
 zstd = "0.13.2"
