--- conflicted
+++ resolved
@@ -32,16 +32,5 @@
             std::process::exit(1);
         }
     };
-<<<<<<< HEAD
-
-    let filter = tracing_subscriber::EnvFilter::from_default_env()
-        .add_directive(trace_level.into())
-        .add_directive("hyper=error".parse().unwrap());
-
-    tracing_subscriber::fmt()
-        .with_env_filter(filter)
-        .init();
-=======
     tracing_subscriber::fmt().with_max_level(trace_level).init();
->>>>>>> 1e6b11aa
 }