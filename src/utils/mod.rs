--- conflicted
+++ resolved
@@ -32,7 +32,6 @@
             std::process::exit(1);
         }
     };
-<<<<<<< HEAD
 
     let filter = tracing_subscriber::EnvFilter::from_default_env()
         .add_directive(trace_level.into())
@@ -41,7 +40,4 @@
     tracing_subscriber::fmt()
         .with_env_filter(filter)
         .init();
-=======
-    tracing_subscriber::fmt().with_max_level(trace_level).init();
->>>>>>> f3ea08f1
 }