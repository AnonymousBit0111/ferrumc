#![feature(const_type_id)] // For TypeId::of as a const fn
#![feature(box_into_inner)]
#![feature(async_closure)]
#![feature(future_join)]
#![feature(portable_simd)]
extern crate core;

use std::env;
use std::sync::Arc;
use std::sync::atomic::AtomicU32;

<<<<<<< HEAD
use dashmap::DashMap;
=======
>>>>>>> 0110a08e
use tokio::net::TcpListener;
use tracing::{debug, error, info, trace};

use crate::{
<<<<<<< HEAD
    net::Connection,
    net::systems::{kill_all_systems, start_all_systems},
    utils::{config, config::get_global_config, prelude::*},
};
use crate::ecs::world::World;
use crate::net::ConnectionList;
use crate::state::{GlobalState, ServerState};
=======
    net::{Connection, ConnectionWrapper},
    net::systems::{kill_all_systems, start_all_systems},
    utils::{config, config::get_global_config, prelude::*},
};
use crate::state::GlobalState;
>>>>>>> 0110a08e

pub mod ecs;
pub mod net;
mod setup;
#[cfg(test)]
mod tests;
pub mod utils;

mod database;
mod state;
pub mod world;
<<<<<<< HEAD

=======
>>>>>>> 0110a08e
#[tokio::main]
async fn main() {
    let result = entry().await;

    match result {
        Ok(_) => {
            info!("Server exited successfully!");
        }
        Err(e) => {
            error!("Server exited with an error");
            error!("{}", e);
        }
    }
}

async fn entry() -> Result<()> {
    utils::setup_logger()?;

    if handle_setup().await? {
        return Ok(());
    }

    info!("Initializing server...");

    let start = std::time::Instant::now();
    let config = config::ServerConfig::new()?;
    let elapsed = start.elapsed();

    debug!("Found Config: \n{:#?} \nin {:?}", config, elapsed);

<<<<<<< HEAD
    start_server().await?;
=======
    let db = database::start_database().await?;

    let state: GlobalState = Arc::new(RwLock::new(state::ServerState {
        world: ecs::world::World::new(),
        connections: net::ConnectionList::new(),
        database: db,
    }));

    if env::args().nth(1).unwrap_or_default() == "import" {
        let import_path = env::current_exe().unwrap().parent().unwrap().join("import");
        world::importing::import_regions(import_path, state.clone())
            .await
            .unwrap();
        return Ok(());
    } else {
        start_server(state).await.expect("Server failed to start!");
>>>>>>> 0110a08e

        tokio::signal::ctrl_c().await?;

        Ok(())
    }
}

/// Starts the server. Sets up the sockets and listens for incoming connections
///
/// The actual management of connections in handled by [r#mod::init_connection]
async fn start_server(state: GlobalState) -> Result<()> {
    let config = get_global_config();
    trace!("Starting server on {}:{}", config.host, config.port);

    let tcp_addr = format!("{}:{}", config.host, config.port);

<<<<<<< HEAD
    // let listener = TcpListener::bind(tcp_addr).await?;
    let Ok(listener) = TcpListener::bind(tcp_addr.clone()).await else {
        /*error!("Failed to bind to address: {}", &tcp_addr);
        error!("Perhaps the address {} is already in use?", &tcp_addr);
        return Err(Error::TcpError("Failed to bind to address".to_string()));*/
        // let error = format!("Failed to bind to address: {} \nPerhaps the address {} is already in use?", &tcp_addr, &tcp_addr);
        //
        // error!("{}", error);

        error!("Failed to bind to address: {}", &tcp_addr);
        error!("Perhaps the port {} is already in use?", &config.port);

        return Err(Error::TcpError("Failed to bind to address".to_string()));
    };

=======
    let listener = TcpListener::bind(tcp_addr).await?;
>>>>>>> 0110a08e
    let addr = listener.local_addr()?;

    info!("Server started on {}", addr);

<<<<<<< HEAD
    let state = create_state(listener).await?;

    // Start all systems (separate task)
    let all_systems = tokio::task::spawn(start_all_systems(state));

    // Wait for all systems to finish
    all_systems.await??;
=======
    let read_connections = tokio::spawn(read_connections(listener, state.clone()));
    // Start all systems (separate task)
    let all_systems = tokio::task::spawn(start_all_systems(state.clone()));
    let (con, systems) = tokio::try_join!(read_connections, all_systems)?;
    con?;
    systems?;
>>>>>>> 0110a08e

    // Kill all systems since we're done.
    kill_all_systems().await?;

    Ok(())
}
async fn create_state(tcp_listener: TcpListener) -> Result<GlobalState> {
    Ok(Arc::new(ServerState {
        world: Arc::new(World::new()),
        connections: ConnectionList {
            connections: DashMap::new(),
            connection_count: AtomicU32::new(0),
        },
        database: database::start_database().await?,
        server_stream: tcp_listener,
    }))
}

<<<<<<< HEAD
/*async fn read_connections(listener: TcpListener, state: GlobalState) -> Result<()> {
=======
async fn read_connections(listener: TcpListener, state: GlobalState) -> Result<()> {
>>>>>>> 0110a08e
    loop {
        let state = state.clone();
        let (socket, addy) = listener.accept().await?;
        // show a line of 100 dashes
        trace!("{}", "-".repeat(100));
        debug!("Accepted connection from: {:?}", socket.peer_addr()?);
        let state = state.clone();
        tokio::task::spawn(
            async move {
<<<<<<< HEAD
                if let Err(e) = net::init_connection(socket, state).await {
=======
                if let Err(e) = net::init_connection(socket, state.clone()).await {
>>>>>>> 0110a08e
                    error!("Error handling connection: {:?}", e);
                }
            }
                .instrument(info_span!("handle_connection", %addy)),
        );
    }
}*/

/// Handles the setup of the server
///
/// If the server is running in a CI environment, it will set the log level to info
///
/// Returns True if the server should exit after setup
///
/// Runs [setup::setup] if the server needs setting up
async fn handle_setup() -> Result<bool> {
    // This env var will be present if the server is running in a CI environment
    // This will lead to set up not running, but we just need to check for compilation success, not actual functionality
    if env::var("GITHUB_ACTIONS").is_ok() {
        env::set_var("RUST_LOG", "info");
        Ok(false)
        // If the setup flag is passed, run the setup regardless of the config file
    } else if env::args().any(|x| x == "setup") {
        setup::setup().await?;
        return Ok(true);
        // Check if the config file exists already and run the setup if it doesn't
    } else {
        // Get the path to the current executable
        let exe = env::current_exe()?;
        // This should be the directory the executable is in.
        // This should always work but if it doesn't, we'll just return an error
        let dir = exe.parent();
        match dir {
            Some(dir) => {
                let config_path = dir.join("config.toml");
                if !config_path.exists() {
                    setup::setup().await?;
                }
                Ok(false)
            }
            None => {
                error!("Failed to get the directory of the executable. Exiting...");
                return Ok(true);
            }
        }
    }
}<|MERGE_RESOLUTION|>--- conflicted
+++ resolved
@@ -9,15 +9,12 @@
 use std::sync::Arc;
 use std::sync::atomic::AtomicU32;
 
-<<<<<<< HEAD
-use dashmap::DashMap;
-=======
->>>>>>> 0110a08e
+use clap::Parser;
+use clap_derive::Parser;
 use tokio::net::TcpListener;
 use tracing::{debug, error, info, trace};
 
 use crate::{
-<<<<<<< HEAD
     net::Connection,
     net::systems::{kill_all_systems, start_all_systems},
     utils::{config, config::get_global_config, prelude::*},
@@ -25,13 +22,6 @@
 use crate::ecs::world::World;
 use crate::net::ConnectionList;
 use crate::state::{GlobalState, ServerState};
-=======
-    net::{Connection, ConnectionWrapper},
-    net::systems::{kill_all_systems, start_all_systems},
-    utils::{config, config::get_global_config, prelude::*},
-};
-use crate::state::GlobalState;
->>>>>>> 0110a08e
 
 pub mod ecs;
 pub mod net;
@@ -43,10 +33,7 @@
 mod database;
 mod state;
 pub mod world;
-<<<<<<< HEAD
 
-=======
->>>>>>> 0110a08e
 #[tokio::main]
 async fn main() {
     let result = entry().await;
@@ -77,17 +64,6 @@
 
     debug!("Found Config: \n{:#?} \nin {:?}", config, elapsed);
 
-<<<<<<< HEAD
-    start_server().await?;
-=======
-    let db = database::start_database().await?;
-
-    let state: GlobalState = Arc::new(RwLock::new(state::ServerState {
-        world: ecs::world::World::new(),
-        connections: net::ConnectionList::new(),
-        database: db,
-    }));
-
     if env::args().nth(1).unwrap_or_default() == "import" {
         let import_path = env::current_exe().unwrap().parent().unwrap().join("import");
         world::importing::import_regions(import_path, state.clone())
@@ -95,8 +71,7 @@
             .unwrap();
         return Ok(());
     } else {
-        start_server(state).await.expect("Server failed to start!");
->>>>>>> 0110a08e
+        start_server().await?;
 
         tokio::signal::ctrl_c().await?;
 
@@ -113,7 +88,6 @@
 
     let tcp_addr = format!("{}:{}", config.host, config.port);
 
-<<<<<<< HEAD
     // let listener = TcpListener::bind(tcp_addr).await?;
     let Ok(listener) = TcpListener::bind(tcp_addr.clone()).await else {
         /*error!("Failed to bind to address: {}", &tcp_addr);
@@ -129,14 +103,10 @@
         return Err(Error::TcpError("Failed to bind to address".to_string()));
     };
 
-=======
-    let listener = TcpListener::bind(tcp_addr).await?;
->>>>>>> 0110a08e
     let addr = listener.local_addr()?;
 
     info!("Server started on {}", addr);
 
-<<<<<<< HEAD
     let state = create_state(listener).await?;
 
     // Start all systems (separate task)
@@ -144,14 +114,6 @@
 
     // Wait for all systems to finish
     all_systems.await??;
-=======
-    let read_connections = tokio::spawn(read_connections(listener, state.clone()));
-    // Start all systems (separate task)
-    let all_systems = tokio::task::spawn(start_all_systems(state.clone()));
-    let (con, systems) = tokio::try_join!(read_connections, all_systems)?;
-    con?;
-    systems?;
->>>>>>> 0110a08e
 
     // Kill all systems since we're done.
     kill_all_systems().await?;
@@ -170,11 +132,7 @@
     }))
 }
 
-<<<<<<< HEAD
 /*async fn read_connections(listener: TcpListener, state: GlobalState) -> Result<()> {
-=======
-async fn read_connections(listener: TcpListener, state: GlobalState) -> Result<()> {
->>>>>>> 0110a08e
     loop {
         let state = state.clone();
         let (socket, addy) = listener.accept().await?;
@@ -183,12 +141,8 @@
         debug!("Accepted connection from: {:?}", socket.peer_addr()?);
         let state = state.clone();
         tokio::task::spawn(
-            async move {
-<<<<<<< HEAD
-                if let Err(e) = net::init_connection(socket, state).await {
-=======
-                if let Err(e) = net::init_connection(socket, state.clone()).await {
->>>>>>> 0110a08e
+            async {
+                if let Err(e) = net::init_connection(socket).await {
                     error!("Error handling connection: {:?}", e);
                 }
             }
