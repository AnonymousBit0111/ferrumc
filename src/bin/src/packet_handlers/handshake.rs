--- conflicted
+++ resolved
@@ -1,22 +1,11 @@
-<<<<<<< HEAD
-use ferrumc_events::infrastructure::Event;
-use ferrumc_macros::event_handler;
-use ferrumc_net::connection::StreamWriter;
-use ferrumc_net::errors::NetError;
-use ferrumc_net::packets::incoming::handshake::HandshakeEvent;
-use ferrumc_net::packets::outgoing::status_response::OutgoingStatusResponse;
-use ferrumc_net::GlobalState;
-use tracing::info;
-=======
-use tracing::trace;
 use ferrumc_events::infrastructure::Event;
 use ferrumc_macros::event_handler;
 use ferrumc_net::connection::ConnectionState;
+use ferrumc_net::errors::NetError::Packet;
 use ferrumc_net::errors::{NetError, PacketError};
-use ferrumc_net::errors::NetError::Packet;
+use ferrumc_net::packets::incoming::handshake::HandshakeEvent;
 use ferrumc_net::GlobalState;
-use ferrumc_net::packets::incoming::handshake::{HandshakeEvent};
->>>>>>> 93b7521b
+use tracing::trace;
 
 #[event_handler]
 async fn handle_handshake(
@@ -29,18 +18,14 @@
     // set connection state to handshake
     let mut connection_state = state
         .universe
-<<<<<<< HEAD
-        .get_mut::<StreamWriter>(handshake_event.conn_id)?;
+        .get_mut::<ConnectionState>(handshake_event.conn_id)?;
 
-    // Check if next state is status.
-    if handshake_event.handshake.next_state == 1 {
-        let packet = OutgoingStatusResponse::new(EXAMPLE_JSON.to_string());
-        out_stream
-            .send_packet(&packet, state, handshake_event.conn_id)
-            .await?;
-    } else {
-        // Send login response
-    }
+    let next_state = handshake.next_state.val as u8;
+    *connection_state = match next_state {
+        1 => ConnectionState::Status,
+        2 => ConnectionState::Login,
+        s => return Err(Packet(PacketError::InvalidState(s))),
+    };
 
     Ok(handshake_event)
 }
@@ -65,18 +50,4 @@
     },
     "favicon": "data:image/png;base64,<data>",
     "enforcesSecureChat": false
-}"#;
-=======
-        .get_mut::<ConnectionState>(handshake_event.conn_id)?;
-
-    let next_state = handshake.next_state.val as u8;
-    *connection_state = match next_state {
-        1 => ConnectionState::Status,
-        2 => ConnectionState::Login,
-        s => return Err(Packet(PacketError::InvalidState(s))),
-    };
-    
-    
-    Ok(handshake_event)
-}
->>>>>>> 93b7521b
+}"#;