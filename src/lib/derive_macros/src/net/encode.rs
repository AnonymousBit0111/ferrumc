use proc_macro::TokenStream;
use quote::quote;
use syn::{parse_macro_input, DeriveInput};
use crate::helpers::StructInfo;

pub(crate) fn derive(input: TokenStream) -> TokenStream {
    let input = parse_macro_input!(input as DeriveInput);

    let fields = if let syn::Data::Struct(data) = &input.data {
        &data.fields
    } else {
        unimplemented!("NetEncode can only be derived for structs");
    };

    let sync_encode_fields = fields.iter().map(|field| {
        let field_name = field.ident.as_ref().unwrap();
        let field_ty = &field.ty;
        quote! {
            // TODO: see if we need to pass options here
            <#field_ty as ferrumc_net_codec::encode::NetEncode>::encode(&self.#field_name, writer, &ferrumc_net_codec::encode::NetEncodeOpts::None)?;
        }
    });

    let sync_impl = {
        // These exist only because we cannot move value LMAO, they're both the same
        let normal_fields = sync_encode_fields.clone();
        let length_prefixed_fields = sync_encode_fields.clone();
        let compressed_fields = sync_encode_fields.clone();

        quote! {
            fn encode<W: std::io::Write>(&self, writer: &mut W, opts: &ferrumc_net_codec::encode::NetEncodeOpts) -> ferrumc_net_codec::encode::NetEncodeResult<()> {
                match opts {
                    ferrumc_net_codec::encode::NetEncodeOpts::None => {
                        #(#normal_fields)*
                    }
                    ferrumc_net_codec::encode::NetEncodeOpts::WithLength => {
                        let actual_writer = writer;
                        let mut writer = Vec::new();
                        let mut writer = &mut writer;


                        #(#length_prefixed_fields)*


                        // let len = writer.len();
                        // len.encode(actual_writer, &ferrumc_net_codec::encode::NetEncodeOpts::None)?;
                        let len: ferrumc_net_codec::net_types::var_int::VarInt = writer.len().into();
                        <ferrumc_net_codec::net_types::var_int::VarInt as ferrumc_net_codec::encode::NetEncode>::encode(&len, actual_writer, &ferrumc_net_codec::encode::NetEncodeOpts::None)?;
                        actual_writer.write_all(writer)?;
                    }
                    ferrumc_net_codec::encode::NetEncodeOpts::Compressed => {
                        // Check https://wiki.vg/Protocol#Packet_format for protocol info

                        // unimplemented!("NetEncodeOpts::Compressed is not yet implemented");

                        let actual_writer = writer;
                        let mut writer = Vec::new(); // Packet Data including Packet ID
                        let mut writer = &mut writer;

                        // Get compression threshold from config
                        let compression_threshold = ferrumc_config::get_global_config().network_compression_threshold;

                        #(#compressed_fields)*

                        // if size >= threshold, compress, otherwise, send uncompressed and set Data Length to 0
                        if writer.len() >= compression_threshold as usize {
                            // Packet Length - Uncompressed
                            // Data Length   - Uncompressed
                            // Packet ID     - Compressed
                            // Data          - Compressed

                            // Data length is set to uncompressed data length
                            let data_length: ferrumc_net_codec::net_types::var_int::VarInt = writer.len().into();

                            // Compress Packet ID and Data
                            let mut compressed_data = Vec::new();
                            {
                                // Scope for encoder
                                let mut e = flate2::write::ZlibEncoder::new(Vec::new(), flate2::Compression::default());
                                e.write_all(writer)?;
                                compressed_data = e.finish()?;
                            }

                            let packet_length: ferrumc_net_codec::net_types::var_int::VarInt = (data_length.len + compressed_data.len()).into();

                            // Write
                            <ferrumc_net_codec::net_types::var_int::VarInt as ferrumc_net_codec::encode::NetEncode>::encode(&packet_length, actual_writer, &ferrumc_net_codec::encode::NetEncodeOpts::None)?;
                            <ferrumc_net_codec::net_types::var_int::VarInt as ferrumc_net_codec::encode::NetEncode>::encode(&data_length, actual_writer, &ferrumc_net_codec::encode::NetEncodeOpts::None)?;
                            actual_writer.write_all(&compressed_data)?;
                        } else {
                            // Everything is uncompressed

                            // Data Length always set to 0
                            let data_length: ferrumc_net_codec::net_types::var_int::VarInt = 0.into();

                            let packet_length: ferrumc_net_codec::net_types::var_int::VarInt = (data_length.len + writer.len()).into();

                            // Write
                            <ferrumc_net_codec::net_types::var_int::VarInt as ferrumc_net_codec::encode::NetEncode>::encode(&packet_length, actual_writer, &ferrumc_net_codec::encode::NetEncodeOpts::None)?;
                            <ferrumc_net_codec::net_types::var_int::VarInt as ferrumc_net_codec::encode::NetEncode>::encode(&data_length, actual_writer, &ferrumc_net_codec::encode::NetEncodeOpts::None)?;
                            actual_writer.write_all(writer)?;
                        }
                    },
                    e => unimplemented!("Unsupported option for NetEncode: {:?}", e),
                }

                Ok(())
            }
        }
    };

    let async_impl = {
        let encode_fields = fields.iter().map(|field| {
            let field_name = field.ident.as_ref().unwrap();
            let field_ty = &field.ty;
            quote! {
            // TODO: see if we need to pass options here
                <#field_ty as ferrumc_net_codec::encode::NetEncode>::encode_async(&self.#field_name, writer, &ferrumc_net_codec::encode::NetEncodeOpts::None).await?;
            }
        });

        // These are the same. Only because we cannot move value!!
        let normal_fields = encode_fields.clone();
        // no await overhead here, since we're writing to a buffer(Vec) first.
        let length_prefixed_fields = sync_encode_fields.clone();
        let compressed_fields = encode_fields.clone();

        quote! {
            async fn encode_async<W: tokio::io::AsyncWrite + std::marker::Unpin>(&self, writer: &mut W, opts: &ferrumc_net_codec::encode::NetEncodeOpts) -> ferrumc_net_codec::encode::NetEncodeResult<()> {
                match opts {
                    ferrumc_net_codec::encode::NetEncodeOpts::None => {
                        #(#normal_fields)*
                    }
                    ferrumc_net_codec::encode::NetEncodeOpts::WithLength => {
                        // Write to a buffer first, then write the length and the buffer to the actual writer
                        let actual_writer = writer;
                        let mut writer = Vec::new();
                        let mut writer = &mut writer;

                        #(#length_prefixed_fields)*

                        let len: ferrumc_net_codec::net_types::var_int::VarInt = writer.len().into();
                        <ferrumc_net_codec::net_types::var_int::VarInt as ferrumc_net_codec::encode::NetEncode>::encode_async(&len, actual_writer, &ferrumc_net_codec::encode::NetEncodeOpts::None).await?;
                        // actual_writer.write_all(writer).await?;
                        <W as tokio::io::AsyncWriteExt>::write_all(actual_writer, writer).await?;
                    }
                    ferrumc_net_codec::encode::NetEncodeOpts::Compressed => {
                        // Check https://wiki.vg/Protocol#Packet_format for protocol info

                        // unimplemented!("NetEncodeOpts::Compressed is not yet implemented");

                        let actual_writer = writer;
                        let mut writer = Vec::new(); // Packet Data including Packet ID
                        let mut writer = &mut writer;

                        // Get compression threshold from config
                        let compression_threshold = ferrumc_config::get_global_config().network_compression_threshold;

                        #(#compressed_fields)*

                        // if size >= threshold, compress, otherwise, send uncompressed and set Data Length to 0
                        if writer.len() >= compression_threshold as usize {
                            // Packet Length - Uncompressed
                            // Data Length   - Uncompressed
                            // Packet ID     - Compressed
                            // Data          - Compressed

                            // Data length is set to uncompressed data length
                            let data_length: ferrumc_net_codec::net_types::var_int::VarInt = writer.len().into();

                            // Compress Packet ID and Data
                            let mut compressed_data = Vec::new();
                            {
                                // Scope for encoder
                                let mut e = flate2::write::ZlibEncoder::new(Vec::new(), flate2::Compression::default());
                                e.write_all(writer)?;
                                compressed_data = e.finish()?;
                            }

                            let packet_length: ferrumc_net_codec::net_types::var_int::VarInt = (data_length.len + compressed_data.len()).into();

                            // Write
                            <ferrumc_net_codec::net_types::var_int::VarInt as ferrumc_net_codec::encode::NetEncode>::encode_async(&packet_length, actual_writer, &ferrumc_net_codec::encode::NetEncodeOpts::None).await?;
                            <ferrumc_net_codec::net_types::var_int::VarInt as ferrumc_net_codec::encode::NetEncode>::encode_async(&data_length, actual_writer, &ferrumc_net_codec::encode::NetEncodeOpts::None).await?;
                            actual_writer.write_all(&compressed_data).await?;
                        } else {
                            // Everything is uncompressed

                            // Data Length always set to 0
                            let data_length: ferrumc_net_codec::net_types::var_int::VarInt = 0.into();

                            let packet_length: ferrumc_net_codec::net_types::var_int::VarInt = (data_length.len + writer.len()).into();

                            // Write
                            <ferrumc_net_codec::net_types::var_int::VarInt as ferrumc_net_codec::encode::NetEncode>::encode_async(&packet_length, actual_writer, &ferrumc_net_codec::encode::NetEncodeOpts::None).await?;
                            <ferrumc_net_codec::net_types::var_int::VarInt as ferrumc_net_codec::encode::NetEncode>::encode_async(&data_length, actual_writer, &ferrumc_net_codec::encode::NetEncodeOpts::None).await?;
                            actual_writer.write_all(writer).await?;
                        }
                    },
                    _ => unimplemented!("Unsupported options for NetEncode"),
                }


                Ok(())
            }
        }
    };

    let StructInfo {
        struct_name,
        impl_generics,
        ty_generics,
        where_clause,
        lifetime: _lifetime,
    } = crate::helpers::extract_struct_info(&input);

    let expanded = quote! {
<<<<<<< HEAD
        use std::io::Write;
        use tokio::io::AsyncWriteExt;

        impl ferrumc_net_codec::encode::NetEncode for #name {
=======
        impl #impl_generics ferrumc_net_codec::encode::NetEncode for #struct_name #ty_generics #where_clause {
>>>>>>> df830dcf
            #sync_impl
            #async_impl
        }
    };

    TokenStream::from(expanded)
}<|MERGE_RESOLUTION|>--- conflicted
+++ resolved
@@ -1,7 +1,8 @@
+use crate::helpers::StructInfo;
+use crate::helpers::StructInfo;
 use proc_macro::TokenStream;
 use quote::quote;
 use syn::{parse_macro_input, DeriveInput};
-use crate::helpers::StructInfo;
 
 pub(crate) fn derive(input: TokenStream) -> TokenStream {
     let input = parse_macro_input!(input as DeriveInput);
@@ -215,14 +216,9 @@
     } = crate::helpers::extract_struct_info(&input);
 
     let expanded = quote! {
-<<<<<<< HEAD
         use std::io::Write;
         use tokio::io::AsyncWriteExt;
-
-        impl ferrumc_net_codec::encode::NetEncode for #name {
-=======
         impl #impl_generics ferrumc_net_codec::encode::NetEncode for #struct_name #ty_generics #where_clause {
->>>>>>> df830dcf
             #sync_impl
             #async_impl
         }
