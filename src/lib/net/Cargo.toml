[package]
name = "ferrumc-net"
description = "Defines and implements all network related functionalities of FerrumC"
version = "0.1.0"
edition = "2021"

[dependencies]
thiserror = { workspace = true }
ferrumc-net-encryption = { workspace = true }
ferrumc-net-codec = { workspace = true }
ferrumc-macros = { workspace = true }
ferrumc-config = { workspace = true }
ferrumc-ecs = { workspace = true }
ferrumc-events = { workspace = true }
tracing = { workspace = true }
tokio = { workspace = true }
parking_lot = { workspace = true }
futures = { workspace = true }
ctor = { workspace = true }
<<<<<<< HEAD
flate2 = { workspace = true }
=======
serde = { workspace = true }
serde_json = { workspace = true }
serde_derive = { workspace = true }
>>>>>>> df830dcf
<|MERGE_RESOLUTION|>--- conflicted
+++ resolved
@@ -17,10 +17,7 @@
 parking_lot = { workspace = true }
 futures = { workspace = true }
 ctor = { workspace = true }
-<<<<<<< HEAD
 flate2 = { workspace = true }
-=======
 serde = { workspace = true }
 serde_json = { workspace = true }
-serde_derive = { workspace = true }
->>>>>>> df830dcf
+serde_derive = { workspace = true }