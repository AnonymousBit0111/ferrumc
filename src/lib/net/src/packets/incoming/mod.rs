--- conflicted
+++ resolved
@@ -6,10 +6,10 @@
 use tokio::io::{AsyncRead, AsyncReadExt};
 
 pub mod handshake;
+pub mod login_acknowledged;
 pub mod login_start;
+pub mod ping;
 pub mod status_request;
-pub mod ping;
-pub mod login_acknowledged;
 
 pub struct PacketSkeleton {
     pub length: usize,
@@ -25,10 +25,7 @@
             .finish()
     }
 }
-<<<<<<< HEAD
 
-=======
->>>>>>> df830dcf
 impl PacketSkeleton {
     pub async fn new<R: AsyncRead + Unpin>(reader: &mut R, compressed: bool) -> NetResult<Self> {
         match compressed {
