--- conflicted
+++ resolved
@@ -1,6 +1,5 @@
 use ferrumc_macros::NetEncode;
 use ferrumc_net_codec::net_types::var_int::VarInt;
-
 
 #[derive(NetEncode)]
 pub struct StatusResponse {
@@ -8,14 +7,8 @@
     pub json_response: String,
 }
 
-<<<<<<< HEAD
-impl OutgoingStatusResponse {
-=======
-
 impl StatusResponse {
->>>>>>> df830dcf
-    pub fn new(json_response: String) -> Self
-    {
+    pub fn new(json_response: String) -> Self {
         Self {
             packet_id: VarInt::from(0x00),
             json_response,
