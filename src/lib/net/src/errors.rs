use ferrumc_net_codec::decode::errors::NetDecodeError;
use ferrumc_net_codec::encode::errors::NetEncodeError;
use ferrumc_net_encryption::errors::NetEncryptionError;
use thiserror::Error;

#[derive(Debug, Error)]
pub enum NetError {
    #[error("Encryption Error: {0}")]
    EncryptionError(#[from] NetEncryptionError),

    #[error("Decoder Error: {0}")]
    DecoderError(#[from] NetDecodeError),

    #[error("Encoder Error: {0}")]
    EncoderError(#[from] NetEncodeError),

    #[error("IO Error: {0}")]
    IOError(#[from] std::io::Error),

    #[error("VarInt Error: {0}")]
    TypesError(#[from] ferrumc_net_codec::net_types::NetTypesError),

    #[error("ECS Error: {0}")]
    ECSError(#[from] ferrumc_ecs::errors::ECSError),

    #[error("Events Error: {0}")]
    EventsError(#[from] ferrumc_events::errors::EventsError),
<<<<<<< HEAD
=======

    #[error("Packets Error: {0}")]
    Packet(#[from] PacketError),
}


#[derive(Debug, Error)]
pub enum PacketError {
    #[error("Invalid State: {0}")]
    InvalidState(u8),
>>>>>>> 93b7521b
}<|MERGE_RESOLUTION|>--- conflicted
+++ resolved
@@ -25,17 +25,13 @@
 
     #[error("Events Error: {0}")]
     EventsError(#[from] ferrumc_events::errors::EventsError),
-<<<<<<< HEAD
-=======
 
-    #[error("Packets Error: {0}")]
-    Packet(#[from] PacketError),
+    #[error("Invalid State: {0}")]
+    InvalidState(u8),
 }
-
 
 #[derive(Debug, Error)]
 pub enum PacketError {
     #[error("Invalid State: {0}")]
     InvalidState(u8),
->>>>>>> 93b7521b
 }